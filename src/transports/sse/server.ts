--- conflicted
+++ resolved
@@ -1,27 +1,10 @@
-<<<<<<< HEAD
-import { randomUUID } from "node:crypto"
-import { IncomingMessage, Server as HttpServer, ServerResponse, createServer } from "node:http"
-import { JSONRPCMessage, ClientRequest } from "@modelcontextprotocol/sdk/types.js"
-import contentType from "content-type"
-import getRawBody from "raw-body"
-import { APIKeyAuthProvider } from "../../auth/providers/apikey.js"
-import { OAuthProvider } from "../../auth/providers/oauth.js"
-import { DEFAULT_AUTH_ERROR } from "../../auth/types.js"
-import { AbstractTransport } from "../base.js"
-import { DEFAULT_SSE_CONFIG, SSETransportConfig, SSETransportConfigInternal, DEFAULT_CORS_CONFIG, CORSConfig } from "./types.js"
-import { logger } from "../../core/Logger.js"
-import { getRequestHeader, setResponseHeaders } from "../../utils/headers.js"
-
-interface ExtendedIncomingMessage extends IncomingMessage {
-  body?: ClientRequest
-}
-=======
 import { randomUUID } from "node:crypto";
 import { IncomingMessage, Server as HttpServer, ServerResponse, createServer } from "node:http";
 import { JSONRPCMessage, ClientRequest } from "@modelcontextprotocol/sdk/types.js";
 import contentType from "content-type";
 import getRawBody from "raw-body";
 import { APIKeyAuthProvider } from "../../auth/providers/apikey.js";
+import { OAuthProvider } from "../../auth/providers/oauth.js";
 import { DEFAULT_AUTH_ERROR } from "../../auth/types.js";
 import { AbstractTransport } from "../base.js";
 import { DEFAULT_SSE_CONFIG, SSETransportConfig, SSETransportConfigInternal, DEFAULT_CORS_CONFIG, CORSConfig } from "./types.js";
@@ -29,7 +12,9 @@
 import { getRequestHeader, setResponseHeaders } from "../../utils/headers.js";
 import { PING_SSE_MESSAGE } from "../utils/ping-message.js";
 
->>>>>>> 0827becb
+interface ExtendedIncomingMessage extends IncomingMessage {
+  body?: ClientRequest;
+}
 
 const SSE_HEADERS = {
   "Content-Type": "text/event-stream",
@@ -203,7 +188,6 @@
     res.writeHead(404).end("Not Found")
   }
 
-<<<<<<< HEAD
   private async handleProtectedResourceMetadata(req: ExtendedIncomingMessage, res: ServerResponse): Promise<void> {
     try {
       const oauthProvider = this._config.auth?.provider instanceof OAuthProvider ? 
@@ -321,9 +305,6 @@
   }
 
   private async handleAuthentication(req: ExtendedIncomingMessage, res: ServerResponse, context: string): Promise<boolean> {
-=======
-  private async handleAuthentication(req: IncomingMessage, res: ServerResponse, context: string): Promise<boolean> {
->>>>>>> 0827becb
     if (!this._config.auth?.provider) {
       return true
     }
